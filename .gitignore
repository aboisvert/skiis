--- conflicted
+++ resolved
@@ -3,11 +3,8 @@
 target/
 tools/
 lib/
-<<<<<<< HEAD
 build.properties
 reports
 .cache
 *.error
-=======
-*~
->>>>>>> 6811c034
+*~